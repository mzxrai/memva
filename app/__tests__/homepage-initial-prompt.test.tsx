--- conflicted
+++ resolved
@@ -91,21 +91,9 @@
     // Wait for home page to load
     await waitFor(() => screen.getByPlaceholderText(/session title/i))
     
-<<<<<<< HEAD
-    // Enter title and prompt, then click Start button
-    const titleInput = screen.getByPlaceholderText(/session title/i)
-    const promptInput = screen.getByPlaceholderText(/what would you like claude code to help/i)
-    const button = screen.getByRole('button', { name: /start/i })
-    
-    await user.type(titleInput, 'Create a React component')
-    await user.type(promptInput, 'Help me create a React component')
-    await user.click(button)
-=======
     // Enter prompt and submit with Enter key
     const input = screen.getByPlaceholderText(/start a new claude code session/i)
-    
     await user.type(input, 'Create a React component{Enter}')
->>>>>>> 8a145fc6
 
     // Should navigate to session page and display session details
     await waitFor(() => {
