import type { Route } from "./+types/home";
import { Link, useLoaderData, Form, redirect } from "react-router";
import { listSessions, getSessionWithStats, createSession, type SessionWithStats } from "../db/sessions.service";
import { formatDistanceToNow } from "date-fns";
import { RiFolder3Line, RiTimeLine, RiPulseLine, RiArchiveLine } from "react-icons/ri";
import clsx from "clsx";
import { useState, type FormEvent } from "react";

export function meta(): Array<{ title?: string; name?: string; content?: string }> {
  return [
    { title: "Memva - Session Manager" },
    { name: "description", content: "Manage your Claude Code sessions efficiently" },
  ];
}

export async function loader() {
  const sessions = await listSessions();
  console.log(`Loaded ${sessions.length} sessions from database`);
  
  // Get stats for each session
  const sessionsWithStats = await Promise.all(
    sessions.map(async (session) => {
      const stats = await getSessionWithStats(session.id);
      return stats || session;
    })
  );

  console.log('Sessions with stats:', sessionsWithStats.length);
  return { sessions: sessionsWithStats };
}

export async function action({ request }: Route.ActionArgs) {
  const formData = await request.formData();
  const title = formData.get('title') as string;
  const prompt = formData.get('prompt') as string;
  
  if (!title?.trim()) {
    return { error: 'Title is required' };
  }
  
  if (!prompt?.trim()) {
    return { error: 'Prompt is required' };
  }
  
  // Create session with claude_status set to not_started
  const session = await createSession({
    title: title.trim(),
    project_path: '/Users/mbm-premva/dev/memva', // Auto-assigned for now
    status: 'active',
    metadata: {
      should_auto_start: true
    }
  });
  
  // Create session-runner job
  const { createJob } = await import('../db/jobs.service');
  const { createSessionRunnerJob } = await import('../workers/job-types');
  
  const jobInput = createSessionRunnerJob({
    sessionId: session.id,
    prompt: prompt.trim()
  });
  
  await createJob(jobInput);
  
  return redirect(`/sessions/${session.id}`);
}

function isSessionWithStats(session: SessionWithStats | { id: string }): session is SessionWithStats {
  return 'event_count' in session && typeof session.event_count === 'number';
}

export default function Home() {
  const { sessions } = useLoaderData<typeof loader>();
  const [sessionTitle, setSessionTitle] = useState("");
  const [sessionPrompt, setSessionPrompt] = useState("");

  const handleSubmit = (e: FormEvent<HTMLFormElement>) => {
    if (!sessionTitle.trim() || !sessionPrompt.trim()) {
      e.preventDefault();
    }
  };

  return (
    <div className="min-h-screen bg-zinc-950">
      <div className="container mx-auto px-4 py-8 max-w-7xl">
        {/* Header */}
        <div className="mb-8">
          <h1 className="text-3xl font-semibold text-zinc-100 mb-2">Sessions</h1>
        </div>

        {/* New Session Bar */}
        <div className="mb-8">
          <Form 
            method="post" 
            onSubmit={handleSubmit}
<<<<<<< HEAD
            className="p-4 bg-zinc-900/50 backdrop-blur-sm border border-zinc-800 rounded-xl space-y-3"
          >
            <div className="flex gap-3">
              <input
                type="text"
                name="title"
                value={sessionTitle}
                onChange={(e) => setSessionTitle(e.target.value)}
                placeholder="Session title"
                className="flex-1 px-4 py-3 bg-zinc-800/50 border border-zinc-700 rounded-lg text-zinc-100 placeholder-zinc-500 focus:outline-none focus:border-zinc-600 focus:bg-zinc-800/70 transition-all duration-200 font-mono text-[0.9375rem]"
              />
              <button
                type="submit"
                disabled={!sessionTitle.trim() || !sessionPrompt.trim()}
                className="pl-5 pr-7 py-3 bg-zinc-800 hover:bg-zinc-700 text-zinc-100 font-medium rounded-lg transition-colors focus:outline-none focus:bg-zinc-700 flex items-center gap-2 font-mono text-[0.9375rem] disabled:opacity-50 disabled:cursor-not-allowed disabled:hover:bg-zinc-800"
              >
                <RiPlayFill className="w-5 h-5" />
                Start
              </button>
            </div>
            <div>
              <textarea
                name="prompt"
                value={sessionPrompt}
                onChange={(e) => setSessionPrompt(e.target.value)}
                placeholder="What would you like Claude Code to help you with? (e.g., 'Build a React component', 'Debug this error', 'Write unit tests')"
                className="w-full px-4 py-3 bg-zinc-800/50 border border-zinc-700 rounded-lg text-zinc-100 placeholder-zinc-500 focus:outline-none focus:border-zinc-600 focus:bg-zinc-800/70 transition-all duration-200 font-mono text-[0.9375rem] resize-none"
                rows={2}
              />
            </div>
=======
            className="p-4 bg-zinc-900/50 backdrop-blur-sm border border-zinc-800 rounded-xl"
          >
            <input
              type="text"
              name="title"
              value={sessionTitle}
              onChange={(e) => setSessionTitle(e.target.value)}
              placeholder="Start a new Claude Code session: ask, brainstorm, build"
              className="w-full px-4 py-3 bg-zinc-800/50 border border-zinc-700 rounded-lg text-zinc-100 placeholder-zinc-500 focus:outline-none focus:border-zinc-600 focus:bg-zinc-800/70 transition-all duration-200 font-mono text-[0.9375rem]"
            />
>>>>>>> 8a145fc6
          </Form>
        </div>

        {/* Sessions Grid */}
        {sessions.length === 0 ? (
          <div className="flex flex-col items-center justify-center py-16 px-4">
            <div className="text-center max-w-md">
              <div className="mb-6 text-zinc-700">
                <RiPulseLine className="w-16 h-16 mx-auto" />
              </div>
              <h2 className="text-xl font-medium text-zinc-300 mb-2">No sessions yet</h2>
              <p className="text-zinc-500">
                Start working with Claude Code to see your sessions here
              </p>
            </div>
          </div>
        ) : (
          <div className="grid grid-cols-1 md:grid-cols-2 lg:grid-cols-3 gap-4">
            {sessions.map((session) => (
              <Link
                key={session.id}
                to={`/sessions/${session.id}`}
                className={clsx(
                  "group relative block p-6",
                  "bg-zinc-900/50 backdrop-blur-sm",
                  "border border-zinc-800",
                  "rounded-xl",
                  "hover:bg-zinc-900/70",
                  "hover:border-zinc-700",
                  "hover:shadow-lg hover:shadow-zinc-950/50",
                  "transform hover:scale-[1.02]",
                  "transition-all duration-150",
                  "cursor-pointer",
                  "min-h-[200px]",
                  "grid grid-rows-[1fr_auto_auto_auto]",
                  "gap-4"
                )}
              >
                {/* Status Badge */}
                <div className="absolute top-4 right-4">
                  {session.status === "active" ? (
                    <div className="flex items-center gap-1.5 text-xs">
                      <span className="w-2 h-2 rounded-full bg-emerald-500 animate-pulse" />
                      <span className="text-emerald-500">Active</span>
                    </div>
                  ) : (
                    <div className="flex items-center gap-1.5 text-xs text-zinc-500">
                      <RiArchiveLine className="w-3 h-3" />
                      <span>Archived</span>
                    </div>
                  )}
                </div>

                {/* Title */}
                <h3 className="text-lg font-medium text-zinc-100 pr-20 min-h-[3rem] line-clamp-2">
                  {session.title || "Untitled Session"}
                </h3>

                {/* Project Path */}
                <div className="flex items-center gap-2 text-sm text-zinc-400">
                  <RiFolder3Line className="w-4 h-4 text-zinc-500" />
                  <span className="font-mono text-xs truncate">
                    {session.project_path}
                  </span>
                </div>

                {/* Created Date */}
                <div className="flex items-center gap-2 text-sm text-zinc-500">
                  <RiTimeLine className="w-4 h-4" />
                  <span>
                    {formatDistanceToNow(new Date(session.created_at), {
                      addSuffix: true,
                    })}
                  </span>
                </div>

                {/* Event Count */}
                <div className="text-sm text-zinc-400">
                  {(() => {
                    const count = isSessionWithStats(session) ? session.event_count : 0;
                    return `${count} event${count !== 1 ? "s" : ""}`;
                  })()}
                </div>

                {/* Hover Gradient */}
                <div className="absolute inset-0 rounded-xl bg-gradient-to-br from-zinc-500/5 to-transparent opacity-0 group-hover:opacity-100 transition-opacity pointer-events-none" />
              </Link>
            ))}
          </div>
        )}
      </div>
    </div>
  );
}<|MERGE_RESOLUTION|>--- conflicted
+++ resolved
@@ -94,38 +94,6 @@
           <Form 
             method="post" 
             onSubmit={handleSubmit}
-<<<<<<< HEAD
-            className="p-4 bg-zinc-900/50 backdrop-blur-sm border border-zinc-800 rounded-xl space-y-3"
-          >
-            <div className="flex gap-3">
-              <input
-                type="text"
-                name="title"
-                value={sessionTitle}
-                onChange={(e) => setSessionTitle(e.target.value)}
-                placeholder="Session title"
-                className="flex-1 px-4 py-3 bg-zinc-800/50 border border-zinc-700 rounded-lg text-zinc-100 placeholder-zinc-500 focus:outline-none focus:border-zinc-600 focus:bg-zinc-800/70 transition-all duration-200 font-mono text-[0.9375rem]"
-              />
-              <button
-                type="submit"
-                disabled={!sessionTitle.trim() || !sessionPrompt.trim()}
-                className="pl-5 pr-7 py-3 bg-zinc-800 hover:bg-zinc-700 text-zinc-100 font-medium rounded-lg transition-colors focus:outline-none focus:bg-zinc-700 flex items-center gap-2 font-mono text-[0.9375rem] disabled:opacity-50 disabled:cursor-not-allowed disabled:hover:bg-zinc-800"
-              >
-                <RiPlayFill className="w-5 h-5" />
-                Start
-              </button>
-            </div>
-            <div>
-              <textarea
-                name="prompt"
-                value={sessionPrompt}
-                onChange={(e) => setSessionPrompt(e.target.value)}
-                placeholder="What would you like Claude Code to help you with? (e.g., 'Build a React component', 'Debug this error', 'Write unit tests')"
-                className="w-full px-4 py-3 bg-zinc-800/50 border border-zinc-700 rounded-lg text-zinc-100 placeholder-zinc-500 focus:outline-none focus:border-zinc-600 focus:bg-zinc-800/70 transition-all duration-200 font-mono text-[0.9375rem] resize-none"
-                rows={2}
-              />
-            </div>
-=======
             className="p-4 bg-zinc-900/50 backdrop-blur-sm border border-zinc-800 rounded-xl"
           >
             <input
@@ -136,7 +104,6 @@
               placeholder="Start a new Claude Code session: ask, brainstorm, build"
               className="w-full px-4 py-3 bg-zinc-800/50 border border-zinc-700 rounded-lg text-zinc-100 placeholder-zinc-500 focus:outline-none focus:border-zinc-600 focus:bg-zinc-800/70 transition-all duration-200 font-mono text-[0.9375rem]"
             />
->>>>>>> 8a145fc6
           </Form>
         </div>
 
